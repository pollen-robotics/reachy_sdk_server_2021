--- conflicted
+++ resolved
@@ -249,13 +249,6 @@
 
         return success
 
-<<<<<<< HEAD
-=======
-    def decode_img(self, msg, side):
-        """Get data from image. Callback for "/'side'_image "subscriber."""
-        self.cam_img[side] = msg.data
-
->>>>>>> d1b40bc6
     # Handle GRPCs
     # Joint Service
     def GetAllJointsId(self, request: Empty, context) -> joint_pb2.JointsId:
@@ -300,7 +293,6 @@
                 time.sleep(dt - elapsed_time)
             last_pub = t
 
-<<<<<<< HEAD
     def SendCommands(self, request: joint_pb2.JointsCommand, context) -> joint_pb2.JointCommandAck:
         """Handle new received commands.
 
@@ -310,130 +302,12 @@
         return joint_pb2.JointCommandAck(success=success)
 
     def StreamJointsCommand(self, request_iterator: Iterator[joint_pb2.JointsCommand], context) -> joint_pb2.JointCommandAck:
-=======
-    def SendCommand(self, request: jc_pb.JointCommand, context) -> jc_pb.JointCommandAck:
-        """Handle new received command for a single joint.
-
-        Does not properly handle the async response success at the moment.
-        """
-        success = self.handle_commands([request])
-        return jc_pb.JointCommandAck(success=success)
-
-    def SendAllJointsCommand(self, request: jc_pb.MultipleJointsCommand, context) -> jc_pb.JointCommandAck:
-        """Handle commands for multiple joints."""
-        success = self.handle_commands(request.commands)
-        return jc_pb.JointCommandAck(success=success)
-
-    def StreamJointsCommand(self, request_iterator: Iterator[jc_pb.MultipleJointsCommand], context) -> jc_pb.JointCommandAck:
-        """Handle stream of commands for multiple joints."""
->>>>>>> d1b40bc6
         success = True
         for request in request_iterator:
             resp = self.handle_commands(request.commands)
             if not resp:
                 success = False
-<<<<<<< HEAD
         return joint_pb2.JointCommandAck(success=success)
-=======
-        return jc_pb.JointCommandAck(success=success)
-
-    def GetLoad(self, request: ls_pb.LoadValue, context):
-        """Get the requested load value."""
-        load_msg = ls_pb.LoadValue()
-        load_msg.load = self.load_sensors[request.side]
-        return load_msg
-
-    def ComputeMinjerk(self, request: kin_pb.MinjerkRequest, context):
-        """Compute Minjerk trajectory."""
-        return kin_pb.Trajectory(
-            positions=minjerk(
-                initial_position=request.present_position.value,
-                goal_position=request.goal_position.value,
-                duration=request.duration.value
-            )
-        )
-
-    # Camera GRPC
-    def GetImage(self, request, context):
-        """Get the image from the requested camera topic."""
-        im_msg = cam_pb.Image()
-        im_msg.data = self.cam_img[request.side].tobytes()
-        return im_msg
-
-    # Orbita GRPC
-    def ComputeOrbitaIK(self, request: orbita_pb.OrbitaTarget, context) -> orbita_pb.OrbitaIKSolution:
-        """Compute Orbita's disks positions for a requested quaternion."""
-        ros_req = GetOrbitaIK.Request()
-        ros_req.quat = Quaternion(
-            x=request.q.x,
-            y=request.q.y,
-            z=request.q.z,
-            w=request.q.w,
-            )
-        resp = self.orbita_ik.call(ros_req)
-        if not resp.success:
-            return orbita_pb.OrbitaIKSolution(success=False)
-
-        return orbita_pb.OrbitaIKSolution(
-            success=True,
-            sol=kin_pb.JointsPosition(
-                positions=resp.disk_pos.position,
-            ),
-        )
-
-    def GetQuaternionTransform(self, request: orbita_pb.Point, context):
-        """Get quaternion from the given look at vector."""
-        ros_req = GetQuatTf.Request()
-        ros_req.point = Point(
-            x=request.x,
-            y=request.y,
-            z=request.z,
-        )
-        resp = self.orbita_look_at_tf.call(ros_req)
-        return orbita_pb.OrbitaTarget(
-            q=orbita_pb.Quaternion(
-                    w=resp.quat.w,
-                    x=resp.quat.x,
-                    y=resp.quat.y,
-                    z=resp.quat.z,
-                )
-            )
-
-    # Arm kinematics GRPC
-    def ComputeArmFK(self, request: armk_pb.ArmJointsPosition, context) -> armk_pb.ArmEndEffector:
-        """Compute forward kinematics for requested arm."""
-        fk_client = self.left_arm_fk if request.side == armk_pb.ArmSide.LEFT else self.right_arm_fk
-
-        req = GetArmFK.Request()
-        req.joint_position.position = request.positions.positions
-
-        resp = fk_client.call(req)
-        M = np.eye(4)
-
-        p = resp.pose.position
-        M[:3, 3] = p.x, p.y, p.z
-
-        q = resp.pose.orientation
-        M[:3, :3] = Rotation.from_quat((q.x, q.y, q.z, q.w)).as_matrix()
-
-        return armk_pb.ArmEndEffector(
-            side=request.side,
-            target=kin_pb.Matrix4x4(data=M.flatten()),
-        )
-
-    def _call_arm_ik(self, request: armk_pb.ArmEndEffector):
-        ik_client = self.left_arm_ik if request.side == armk_pb.ArmSide.LEFT else self.right_arm_ik
-
-        ros_req = GetArmIK.Request()
-        M = np.array(request.target.data).reshape((4, 4))
-
-        ros_req.pose.position = Point(x=M[0, 3], y=M[1, 3], z=M[2, 3])
-        q = Rotation.from_matrix(M[:3, :3]).as_quat()
-        ros_req.pose.orientation = Quaternion(x=q[0], y=q[1], z=q[2], w=q[3])
-
-        if request.q0:
-            ros_req.q0.position = request.q0.positions
->>>>>>> d1b40bc6
 
     # Sensor Service
     def GetAllForceSensorsId(self, request: Empty, context) -> sensor_pb2.SensorsId:
@@ -453,59 +327,10 @@
 
         return sensor_pb2.SensorState(**params)
 
-<<<<<<< HEAD
     def StreamSensorStates(self, request: sensor_pb2.StreamSensorsStateRequest, context) -> Iterator[sensor_pb2.SensorsState]:
         """Continuously stream requested sensors up-to-date value."""
         dt = 1.0 / request.publish_frequency if request.publish_frequency > 0 else -1.0
         last_pub = time.time()
-=======
-    def SendCartesianCommand(
-            self,
-            request: cart_pb.FullBodyCartesianCommand,
-            context,
-            ) -> cart_pb.CartesianCommandAck:
-        """Compute movement given the requested commands in cartesian space."""
-        left_arm_success = True
-        right_arm_success = True
-        orbita_head_success = True
-
-        running = Event()
-
-        def bg():
-            running.set()
-
-            goal_position = {}
-
-            if request.HasField('left_arm_end_effector'):
-                request.left_arm_end_effector.side = armk_pb.ArmSide.LEFT
-                resp = self._call_arm_ik(request.left_arm_end_effector)
-                if resp.success:
-                    goal_position.update(dict(zip(resp.joint_position.name, resp.joint_position.position)))
-                else:
-                    _ = False
-
-            if request.HasField('right_arm_end_effector'):
-                request.right_arm_end_effector.side = armk_pb.ArmSide.RIGHT
-                resp = self._call_arm_ik(request.right_arm_end_effector)
-                if resp.success:
-                    goal_position.update(dict(zip(resp.joint_position.name, resp.joint_position.position)))
-                else:
-                    nonlocal right_arm_success
-                    right_arm_success = False
-
-            if request.HasField('orbita_target'):
-                resp = self.ComputeOrbitaIK(request.orbita_target, context)
-                if resp.success:
-                    disks = ['neck_disk_top', 'neck_disk_middle', 'neck_disk_bottom']
-                    goal_position.update(dict(zip(disks, resp.sol.positions)))
-                else:
-                    nonlocal orbita_head_success
-                    orbita_head_success = False
-
-            for name, pos in goal_position.items():
-                self.joints[name]['goal_position'] = pos
-            self.should_publish_position.set()
->>>>>>> d1b40bc6
 
         while True:
             sensors_state = self.GetSensorsState(request.request, context)
@@ -513,7 +338,6 @@
 
             yield sensors_state
 
-<<<<<<< HEAD
             t = time.time()
             elapsed_time = t - last_pub
             if elapsed_time < dt:
@@ -678,50 +502,6 @@
     #     for request in request_iterator:
     #         self.SendCartesianCommand(request, context)
     #     return cartesian_command_pb2.CartesianCommandAck()
-=======
-        for _ in range(100):
-            if not t.is_alive():
-                _ = True
-                break
-            time.sleep(0.001)
-        else:
-            self.logger.warning('ik service timeout!')
-            left_arm_success = False
-            right_arm_success = False
-            orbita_head_success = False
-
-        return cart_pb.CartesianCommandAck(
-            left_arm_success=left_arm_success,
-            right_arm_success=right_arm_success,
-            orbita_head_success=orbita_head_success,
-        )
-
-    def StreamCartesianCommands(
-            self,
-            request_iterator: cart_pb.FullBodyCartesianCommand,
-            context,
-            ) -> cart_pb.CartesianCommandAck:
-        """Compute movement from stream of commands in cartesian space."""
-        for request in request_iterator:
-            self.SendCartesianCommand(request, context)
-        return cart_pb.CartesianCommandAck()
-
-    # ZoomController GRPC
-    def SendZoomCommand(self, request, context):
-        """Send command to zoom controller of the requested camera."""
-        req = ZoomCommand.Request()
-        req.side = request.side
-        req.zoom_command = request.command
-        _ = self.zoom_command_client.call_async(req)
-        return zc_pb.Empty()
-
-    def SetZoomSpeed(self, request, context):
-        """Change zoom controller motors speed."""
-        req = SetZoomSpeed.Request()
-        req.speed = request.speed
-        _ = self.zoom_speed_client.call_async(req)
-        return zc_pb.Empty()
->>>>>>> d1b40bc6
 
 
 def main():
