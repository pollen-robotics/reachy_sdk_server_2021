--- conflicted
+++ resolved
@@ -20,12 +20,9 @@
 from rclpy.node import Node
 
 from reachy_msgs.msg import JointTemperature, LoadSensor
-<<<<<<< HEAD
-from reachy_msgs.srv import GetJointsFullState, SetCompliant, GetOrbitaIK
-from reachy_msgs.srv import GetArmIK, GetArmFK
-=======
-from reachy_msgs.srv import GetJointsFullState, SetCompliant, GetOrbitaIK, ZoomCommand, SetZoomSpeed
->>>>>>> bc0d6777
+from reachy_msgs.srv import GetJointsFullState, SetCompliant
+from reachy_msgs.srv import GetArmIK, GetArmFK, GetOrbitaIK
+from reachy_msgs.srv import ZoomCommand, SetZoomSpeed
 
 from reachy_sdk_api import joint_command_pb2 as jc_pb, joint_command_pb2_grpc
 from reachy_sdk_api import joint_state_pb2 as js_pb, joint_state_pb2_grpc
@@ -34,11 +31,8 @@
 from reachy_sdk_api import orbita_kinematics_pb2 as orbita_pb, orbita_kinematics_pb2_grpc
 from reachy_sdk_api import kinematics_pb2 as kin_pb
 from reachy_sdk_api import arm_kinematics_pb2 as armk_pb, arm_kinematics_pb2_grpc
-<<<<<<< HEAD
 from reachy_sdk_api import cartesian_command_pb2 as cart_pb, cartesian_command_pb2_grpc
-=======
 from reachy_sdk_api import zoom_command_pb2 as zc_pb, zoom_command_pb2_grpc
->>>>>>> bc0d6777
 
 from sensor_msgs import msg
 from sensor_msgs.msg._compressed_image import CompressedImage
@@ -60,11 +54,8 @@
                       load_sensor_pb2_grpc.LoadServiceServicer,
                       orbita_kinematics_pb2_grpc.OrbitaKinematicServicer,
                       arm_kinematics_pb2_grpc.ArmKinematicServicer,
-<<<<<<< HEAD
                       cartesian_command_pb2_grpc.CartesianCommandServiceServicer,
-=======
                       zoom_command_pb2_grpc.ZoomControllerServiceServicer,
->>>>>>> bc0d6777
                       ):
     """Reachy SDK server node."""
 
@@ -90,12 +81,8 @@
 
         self.logger.info('Launching pub/sub/srv...')
         self.compliant_client = self.create_client(SetCompliant, 'set_compliant')
-<<<<<<< HEAD
-=======
-        self.orbita_ik_client = self.create_client(GetOrbitaIK, 'orbita_ik')
         self.zoom_command_client = self.create_client(ZoomCommand, 'zoom_command')
         self.zoom_speed_client = self.create_client(SetZoomSpeed, 'zoom_speed')
->>>>>>> bc0d6777
 
         self.joint_states_sub = self.create_subscription(
             msg_type=msg.JointState, topic='joint_states',
@@ -364,32 +351,12 @@
     # Orbita GRPC
     def ComputeOrbitaIK(self, request: orbita_pb.OrbitaTarget, context) -> kin_pb.JointsPosition:
         """Compute Orbita's disks positions for a requested quaternion."""
-<<<<<<< HEAD
         ros_req = GetOrbitaIK.Request()
         ros_req.q = Quaternion(
             x=request.q.x,
             y=request.q.y,
             z=request.q.z,
             w=request.q.w,
-=======
-        quat_solver = Quaternion()
-        quat_solver.w = request.q.w
-        quat_solver.x = request.q.x
-        quat_solver.y = request.q.y
-        quat_solver.z = request.q.z
-        response = self.kin_solver.orbita_ik(quat_solver)
-        ik_msg = kin_pb.JointsPosition(
-            positions=response.position.tolist(),
-         )
-        return ik_msg
-
-    # Arm kinematics GRPC
-    def ComputeArmFK(self, request, context):
-        """Compute forward kinematics for requested arm."""
-        _, sol = forward_kinematics(
-            label=protoside_to_str[request.side] + '_arm',
-            joints=request.positions.positions
->>>>>>> bc0d6777
         )
 
         resp = self.orbita_ik.call(ros_req)
