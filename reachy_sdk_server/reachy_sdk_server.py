"""Expose main Reachy ROS services/topics through gRPC allowing remote client SDK."""

import threading
import time
from collections import OrderedDict
from concurrent.futures import ThreadPoolExecutor
from typing import Dict, Iterator, List
from threading import Event
from functools import partial

import numpy as np

from scipy.spatial.transform import Rotation

from google.protobuf.empty_pb2 import Empty
from google.protobuf.timestamp_pb2 import Timestamp

import grpc

import rclpy
from rclpy.node import Node

from reachy_msgs.msg import JointTemperature, LoadSensor
from reachy_msgs.srv import GetJointsFullState, SetCompliant
<<<<<<< HEAD
from reachy_msgs.srv import GetArmIK, GetArmFK, GetOrbitaIK, GetQuaternionTransform as GetQuatTf
=======
from reachy_msgs.srv import GetArmIK, GetArmFK, GetOrbitaIK
>>>>>>> 70e03fe2
from reachy_msgs.srv import ZoomCommand, SetZoomSpeed

from reachy_sdk_api import joint_command_pb2 as jc_pb, joint_command_pb2_grpc
from reachy_sdk_api import joint_state_pb2 as js_pb, joint_state_pb2_grpc
from reachy_sdk_api import camera_reachy_pb2 as cam_pb, camera_reachy_pb2_grpc
from reachy_sdk_api import load_sensor_pb2 as ls_pb, load_sensor_pb2_grpc
from reachy_sdk_api import orbita_kinematics_pb2 as orbita_pb, orbita_kinematics_pb2_grpc
<<<<<<< HEAD
from reachy_sdk_api import kinematics_pb2 as kin_pb, kinematics_pb2_grpc
=======
from reachy_sdk_api import kinematics_pb2 as kin_pb
>>>>>>> 70e03fe2
from reachy_sdk_api import arm_kinematics_pb2 as armk_pb, arm_kinematics_pb2_grpc
from reachy_sdk_api import cartesian_command_pb2 as cart_pb, cartesian_command_pb2_grpc
from reachy_sdk_api import zoom_command_pb2 as zc_pb, zoom_command_pb2_grpc

from sensor_msgs import msg
from sensor_msgs.msg._compressed_image import CompressedImage
from geometry_msgs.msg import Point, Quaternion
<<<<<<< HEAD

from reachy_arm_kinematics.utils import minjerk
=======
>>>>>>> 70e03fe2

from .utils import jointstate_pb_from_request


protoside_to_str = {
    armk_pb.ArmSide.LEFT: 'left',
    armk_pb.ArmSide.RIGHT: 'right',
}


class ReachySDKServer(Node,
                      joint_state_pb2_grpc.JointStateServiceServicer,
                      joint_command_pb2_grpc.JointCommandServiceServicer,
                      camera_reachy_pb2_grpc.CameraServiceServicer,
                      load_sensor_pb2_grpc.LoadServiceServicer,
                      orbita_kinematics_pb2_grpc.OrbitaKinematicServicer,
                      arm_kinematics_pb2_grpc.ArmKinematicServicer,
                      cartesian_command_pb2_grpc.CartesianCommandServiceServicer,
                      zoom_command_pb2_grpc.ZoomControllerServiceServicer,
                      kinematics_pb2_grpc.KinematicsServiceServicer,
                      ):
    """Reachy SDK server node."""

    def __init__(self, node_name: str, timeout_sec: float = 5, pub_frequency: float = 100) -> None:
        """Set up the node.

        Subscribe to /joint_state, /joint_temp, /force_gripper.
        Publish new command on /joint_goal or concerned services.

        """
        super().__init__(node_name=node_name)

        self.timeout_sec = timeout_sec
        self.pub_period = 1 / pub_frequency

        self.clock = self.get_clock()
        self.logger = self.get_logger()

        self.joints: Dict[str, Dict[str, float]] = OrderedDict()
        self.load_sensors: Dict[str, float] = OrderedDict()
        self.setup()
        self.id2names = {i: name for i, name in enumerate(self.joints.keys())}

        self.logger.info('Launching pub/sub/srv...')
        self.compliant_client = self.create_client(SetCompliant, 'set_compliant')
        self.zoom_command_client = self.create_client(ZoomCommand, 'zoom_command')
        self.zoom_speed_client = self.create_client(SetZoomSpeed, 'zoom_speed')

        self.joint_states_sub = self.create_subscription(
            msg_type=msg.JointState, topic='joint_states',
            callback=self.on_joint_states, qos_profile=5,
        )
        self.joint_state_pub_event = Event()
        self.joint_temperatures_sub = self.create_subscription(
            msg_type=JointTemperature, topic='joint_temperatures',
            callback=self.on_joint_temperatures, qos_profile=5,
        )
        self.load_sensor_sub = self.create_subscription(
            msg_type=LoadSensor, topic='force_gripper',
            callback=self.on_load_sensors, qos_profile=5,
        )
        self.joint_goals_pub = self.create_publisher(
            msg_type=msg.JointState, topic='joint_goals', qos_profile=5,
        )
        self.should_publish_position = Event()
        self.should_publish_velocity = Event()
        self.should_publish_effort = Event()

        self.create_timer(timer_period_sec=self.pub_period, callback=self.on_joint_goals_publish)

        self.left_cam_sub = self.create_subscription(
            CompressedImage,
            'left_image',
            partial(self.decode_img, side='left'),
            1)
        self.right_cam_sub = self.create_subscription(
            CompressedImage,
            'right_image',
            partial(self.decode_img, side='right'),
            1)
        self.cam_img = {
            'left': None,
            'right': None
        }

        # Kinematics
        self.left_arm_fk = self.create_client(GetArmFK, '/reachy_left_arm_kinematics_service/forward')
        self.left_arm_ik = self.create_client(GetArmIK, '/reachy_left_arm_kinematics_service/inverse')
        self.right_arm_fk = self.create_client(GetArmFK, '/reachy_right_arm_kinematics_service/forward')
        self.right_arm_ik = self.create_client(GetArmIK, '/reachy_right_arm_kinematics_service/inverse')
        self.orbita_ik = self.create_client(GetOrbitaIK, '/orbita_ik')
<<<<<<< HEAD
        self.orbita_look_at_tf = self.create_client(GetQuatTf, '/orbita_look_at_tf')

=======

        self.logger.info('SDK ready to be served!')
>>>>>>> 70e03fe2

    def setup(self) -> None:
        """Set up the joints values, retrieve all init info using GetJointsFullState srv."""
        self.logger.info('Getting all joints initial configuration...')

        joint_fullstate_client = self.create_client(
            srv_type=GetJointsFullState, srv_name='get_joint_full_state',
        )
        joint_fullstate_client.wait_for_service(timeout_sec=self.timeout_sec)
        fut = joint_fullstate_client.call_async(GetJointsFullState.Request())
        rclpy.spin_until_future_complete(self, fut)
        full_state_resp = fut.result()

        for i, name in enumerate(full_state_resp.name):
            pos = full_state_resp.present_position[i] if full_state_resp.present_position else None
            speed = full_state_resp.present_speed[i] if full_state_resp.present_speed else None
            load = full_state_resp.present_load[i] if full_state_resp.present_load else None

            self.joints[name] = {
                'name': name,
                'present_position': pos,
                'present_speed': speed,
                'present_load': load,
                'temperature': full_state_resp.temperature[i],
                'compliant': full_state_resp.compliant[i],
                'goal_position': full_state_resp.goal_position[i],
                'speed_limit': full_state_resp.speed_limit[i],
                'torque_limit': full_state_resp.torque_limit[i],
            }

    def on_joint_states(self, joint_state: msg.JointState) -> None:
        """Update joints position/velocity/effort on joint_state msg."""

        for i, name in enumerate(joint_state.name):
            if joint_state.position:
                self.joints[name]['present_position'] = joint_state.position[i]
            if joint_state.velocity:
                self.joints[name]['present_speed'] = joint_state.velocity[i]
            if joint_state.effort:
                self.joints[name]['present_load'] = joint_state.effort[i]

        self.joint_state_pub_event.set()

    def on_joint_temperatures(self, joint_temperature: JointTemperature) -> None:
        """Update joints temperature on joint_temperature msg."""
        for name, temp in zip(joint_temperature.name, joint_temperature.temperature):
            self.joints[name]['temperature'] = temp.temperature

    def on_load_sensors(self, load_sensor: LoadSensor) -> None:
        """Update load sensor value on load_sensor msg."""
        for side, load in zip(load_sensor.side, load_sensor.load_value):
            self.load_sensors[side] = load

    def on_joint_goals_publish(self) -> None:
        """Publish position/velocity/effort on joint_goals.

        Automatically called at a predefined frequency.
        """
        if any((
            self.should_publish_position.is_set(),
            self.should_publish_velocity.is_set(),
            self.should_publish_effort.is_set(),
        )):
            joint_goals = msg.JointState()
            joint_goals.header.stamp = self.clock.now().to_msg()
            joint_goals.name = self.joints.keys()

            if self.should_publish_position.is_set():
                joint_goals.position = [j['goal_position'] for j in self.joints.values()]
                self.should_publish_position.clear()

            if self.should_publish_velocity.is_set():
                joint_goals.velocity = [j['speed_limit'] for j in self.joints.values()]
                self.should_publish_velocity.clear()

            if self.should_publish_effort.is_set():
                joint_goals.effort = [j['torque_limit'] for j in self.joints.values()]
                self.should_publish_effort.clear()

            self.joint_goals_pub.publish(joint_goals)

    def handle_commands(self, commands: List[jc_pb.JointCommand]) -> bool:
        """Handle new received commands."""
        success = True

        # Handles first compliancy as it requires specific service call.
        names, values = [], []
        for cmd in commands:
            if cmd.HasField('compliant'):
                names.append(self.id2names[cmd.id])
                values.append(cmd.compliant.value)
        if names:
            request = SetCompliant.Request()
            request.name = names
            request.compliant = values

            # TODO: Should be re-written using asyncio
            future = self.compliant_client.call_async(request)
            for _ in range(1000):
                if future.done():
                    success = future.result().success
                    break
                time.sleep(0.001)
            else:
                success = False

        use_goal_pos, use_goal_vel, use_goal_eff = False, False, False
        for cmd in commands:
            name = self.id2names[cmd.id]

            if cmd.HasField('goal_position'):
                self.joints[name]['goal_position'] = cmd.goal_position.value
                use_goal_pos = True

            if cmd.HasField('speed_limit'):
                self.joints[name]['speed_limit'] = cmd.speed_limit.value
                use_goal_vel = True

            if cmd.HasField('torque_limit'):
                self.joints[name]['torque_limit'] = cmd.torque_limit.value
                use_goal_eff = True

        if use_goal_pos:
            self.should_publish_position.set()
        if use_goal_vel:
            self.should_publish_velocity.set()
        if use_goal_eff:
            self.should_publish_effort.set()

        return success

    def decode_img(self, msg, side):
        """Callback for "/'side'_image "subscriber."""
        self.cam_img[side] = msg.data

    # Handle GRPCs
    def GetAllJointNames(self, request: Empty, context) -> js_pb.JointNames:
        """Get all the joints name."""
        return js_pb.JointNames(names=self.joints.keys())

    def GetJointState(self, request: js_pb.JointRequest, context) -> js_pb.JointState:
        """Get the requested joint state."""
        joint = self.joints[request.name]
        fields = request.requested_fields

        return jointstate_pb_from_request(joint, fields, timestamp=True)

    def GetAllJointsState(self, request: js_pb.AllJointsRequest, context) -> js_pb.AllJointsState:
        """Get all requested joints states."""
        fields = request.requested_fields

        params = {
            'joints': [
                jointstate_pb_from_request(joint, fields, timestamp=True)
                for joint in self.joints.values()
            ],
        }
        return js_pb.AllJointsState(**params)

    def StreamAllJointsState(self, request: js_pb.StreamAllJointsRequest, context) -> Iterator[js_pb.AllJointsState]:
        """Continuously stream all joints up-to-date state."""
        dt = 1.0 / request.publish_frequency if request.publish_frequency > 0 else -1.0
        last_pub = time.time()

        fields = request.requested_fields
        timestamp = Timestamp()

        while True:
            self.joint_state_pub_event.wait()
            self.joint_state_pub_event.clear()

            timestamp.GetCurrentTime()

            params = {
                'joints': [
                    jointstate_pb_from_request(joint, fields, timestamp=False)
                    for joint in self.joints.values()
                ],
                'timestamp': timestamp,
            }
            yield js_pb.AllJointsState(**params)

            t = time.time()
            elapsed_time = t - last_pub
            if elapsed_time < dt:
                time.sleep(dt - elapsed_time)
            last_pub = t

    def SendCommand(self, request: jc_pb.JointCommand, context) -> jc_pb.JointCommandAck:
        """Handle new received command.

        Does not properly handle the async response success at the moment.
        """
        success = self.handle_commands([request])
        return jc_pb.JointCommandAck(success=success)

    def SendAllJointsCommand(self, request: jc_pb.MultipleJointsCommand, context) -> jc_pb.JointCommandAck:
        success = self.handle_commands(request.commands)
        return jc_pb.JointCommandAck(success=success)

    def StreamJointsCommand(self, request_iterator: Iterator[jc_pb.MultipleJointsCommand], context) -> jc_pb.JointCommandAck:
        success = True
        for request in request_iterator:
            resp = self.handle_commands(request.commands)
            if not resp:
                success = False
        return jc_pb.JointCommandAck(success=success)

    def GetLoad(self, request: ls_pb.LoadValue, context):
        """Get the requested load value."""
        load_msg = ls_pb.LoadValue()
        load_msg.load = self.load_sensors[request.side]
        return load_msg

    def ComputeMinjerk(self, request: kin_pb.MinjerkRequest, context):
        return kin_pb.Trajectory(
            positions=minjerk(
                initial_position=request.present_position.value,
                goal_position=request.goal_position.value,
                duration=request.duration.value
            )
        )

    # Camera GRPC
    def GetImage(self, request, context):
        """Get the image from the requested camera topic."""
        im_msg = cam_pb.Image()
        im_msg.data = self.cam_img[request.side].tobytes()
        return im_msg

    # Orbita GRPC
<<<<<<< HEAD
    def ComputeOrbitaIK(self, request: orbita_pb.OrbitaTarget, context) -> kin_pb.JointsPosition:
=======
    def ComputeOrbitaIK(self, request: orbita_pb.OrbitaTarget, context) -> orbita_pb.OrbitaIKSolution:
>>>>>>> 70e03fe2
        """Compute Orbita's disks positions for a requested quaternion."""
        ros_req = GetOrbitaIK.Request()
        ros_req.quat = Quaternion(
            x=request.q.x,
            y=request.q.y,
            z=request.q.z,
            w=request.q.w,
<<<<<<< HEAD
        )
        resp = self.orbita_ik.call(ros_req)

        return kin_pb.JointsPosition(
            positions=resp.disk_pos.position,
        )
    
    def GetQuaternionTransform(self, request: orbita_pb.Point, context):
        ros_req = GetQuatTf.Request()
        ros_req.point = Point(
            x=request.x,
            y=request.y,
            z=request.z,
        )
        resp = self.orbita_look_at_tf.call(ros_req)
        return orbita_pb.OrbitaTarget(
            q=orbita_pb.Quaternion(
                    w= resp.quat.w,
                    x= resp.quat.x,
                    y= resp.quat.y,
                    z= resp.quat.z,
                )
            )

=======
        )
        resp = self.orbita_ik.call(ros_req)
        if not resp.success:
            return orbita_pb.OrbitaIKSolution(success=False)

        return orbita_pb.OrbitaIKSolution(
            success=True,
            sol=kin_pb.JointsPosition(
                positions=resp.disk_pos.position,
            ),
        )

    # Arm kinematics GRPC
    def ComputeArmFK(self, request: armk_pb.ArmJointsPosition, context) -> armk_pb.ArmEndEffector:
        """Compute forward kinematics for requested arm."""
        fk_client = self.left_arm_fk if request.side == armk_pb.ArmSide.LEFT else self.right_arm_fk

        req = GetArmFK.Request()
        req.joint_position.position = request.positions.positions

        resp = fk_client.call(req)
        M = np.eye(4)

        p = resp.pose.position
        M[:3, 3] = p.x, p.y, p.z

        q = resp.pose.orientation
        M[:3, :3] = Rotation.from_quat((q.x, q.y, q.z, q.w)).as_matrix()

        return armk_pb.ArmEndEffector(
            side=request.side,
            target=kin_pb.Matrix4x4(data=M.flatten()),
        )

    def _call_arm_ik(self, request: armk_pb.ArmEndEffector):
        ik_client = self.left_arm_ik if request.side == armk_pb.ArmSide.LEFT else self.right_arm_ik

        ros_req = GetArmIK.Request()
        M = np.array(request.target.data).reshape((4, 4))

        ros_req.pose.position = Point(x=M[0, 3], y=M[1, 3], z=M[2, 3])
        q = Rotation.from_matrix(M[:3, :3]).as_quat()
        ros_req.pose.orientation = Quaternion(x=q[0], y=q[1], z=q[2], w=q[3])

        if request.q0:
            ros_req.q0.position = request.q0.positions

        return ik_client.call(ros_req)

    def ComputeArmIK(self, request: armk_pb.ArmEndEffector, context) -> armk_pb.ArmIKSolution:
        """Compute inverse kinematics for requested arm."""
        resp = self._call_arm_ik(request)

        if not resp.success:
            return armk_pb.ArmIKSolution(success=False)

        return armk_pb.ArmIKSolution(
            success=True,
            sol=armk_pb.ArmJointsPosition(
                side=request.side,
                positions=kin_pb.JointsPosition(positions=resp.joint_position.position),
            ),
        )

    def SendCartesianCommand(self, request: cart_pb.FullBodyCartesianCommand, context) -> cart_pb.CartesianCommandAck:
        left_arm_success = True
        right_arm_success = True
        orbita_head_success = True

        running = Event()

        def bg():
            running.set()

            goal_position = {}

            if request.HasField('left_arm_end_effector'):
                request.left_arm_end_effector.side = armk_pb.ArmSide.LEFT
                resp = self._call_arm_ik(request.left_arm_end_effector)
                if resp.success:
                    goal_position.update(dict(zip(resp.joint_position.name, resp.joint_position.position)))
                else:
                    left_arm_success = False

            if request.HasField('right_arm_end_effector'):
                request.right_arm_end_effector.side = armk_pb.ArmSide.RIGHT
                resp = self._call_arm_ik(request.right_arm_end_effector)
                if resp.success:
                    goal_position.update(dict(zip(resp.joint_position.name, resp.joint_position.position)))
                else:
                    nonlocal right_arm_success
                    right_arm_success = False

            if request.HasField('orbita_target'):
                resp = self.ComputeOrbitaIK(request.orbita_target, context)
                if resp.success:
                    disks = ['neck_disk_top', 'neck_disk_middle', 'neck_disk_bottom']
                    goal_position.update(dict(zip(disks, resp.sol.positions)))
                else:
                    nonlocal orbita_head_success
                    orbita_head_success = False

            for name, pos in goal_position.items():
                self.joints[name]['goal_position'] = pos
            self.should_publish_position.set()

        t = threading.Thread(target=bg)
        t.daemon = True
        t.start()

        running.wait()

        for _ in range(100):
            if not t.is_alive():
                success = True
                break
            time.sleep(0.001)
        else:
            self.logger.warning('ik service timeout!')
            left_arm_success = False
            right_arm_success = False
            orbita_head_success = False

        return cart_pb.CartesianCommandAck(
            left_arm_success=left_arm_success,
            right_arm_success=right_arm_success,
            orbita_head_success=orbita_head_success,
        )

    def StreamCartesianCommands(self, request_iterator: cart_pb.FullBodyCartesianCommand, context) -> cart_pb.CartesianCommandAck:
        for request in request_iterator:
            self.SendCartesianCommand(request, context)
        return cart_pb.CartesianCommandAck()
>>>>>>> 70e03fe2

    # ZoomController GRPC
    def SendZoomCommand(self, request, context):
        """Send command to zoom controller of the requested camera."""
        req = ZoomCommand.Request()
        req.side = request.side
        req.zoom_command = request.command
        future = self.zoom_command_client.call_async(req)
        return zc_pb.Empty()

    def SetZoomSpeed(self, request, context):
        """Change zoom controller motors speed."""
        req = SetZoomSpeed.Request()
        req.speed = request.speed
        future = self.zoom_speed_client.call_async(req)
        return zc_pb.Empty()


def main():
    """Run the Node and the gRPC server."""
    rclpy.init()

    sdk_server = ReachySDKServer(node_name='reachy_sdk_server')

    options = [
         ('grpc.max_send_message_length', 250000),  # empirical value, might be adjusted
         ('grpc.max_receive_message_length', 250000)]
    server = grpc.server(thread_pool=ThreadPoolExecutor(max_workers=30), options=options)
    joint_state_pb2_grpc.add_JointStateServiceServicer_to_server(sdk_server, server)
    joint_command_pb2_grpc.add_JointCommandServiceServicer_to_server(sdk_server, server)
    camera_reachy_pb2_grpc.add_CameraServiceServicer_to_server(sdk_server, server)
    load_sensor_pb2_grpc.add_LoadServiceServicer_to_server(sdk_server, server)
    orbita_kinematics_pb2_grpc.add_OrbitaKinematicServicer_to_server(sdk_server, server)
    arm_kinematics_pb2_grpc.add_ArmKinematicServicer_to_server(sdk_server, server)
    zoom_command_pb2_grpc.add_ZoomControllerServiceServicer_to_server(sdk_server, server)
    cartesian_command_pb2_grpc.add_CartesianCommandServiceServicer_to_server(sdk_server, server)
<<<<<<< HEAD
    kinematics_pb2_grpc.add_KinematicsServiceServicer_to_server(sdk_server, server)
=======
>>>>>>> 70e03fe2

    server.add_insecure_port('[::]:50055')
    server.start()

    try:
        rclpy.spin(sdk_server)
    except KeyboardInterrupt:
        pass

    server.stop(grace=None)
    server.wait_for_termination()

    sdk_server.destroy_node()
    rclpy.shutdown()


if __name__ == '__main__':
    main()<|MERGE_RESOLUTION|>--- conflicted
+++ resolved
@@ -22,11 +22,7 @@
 
 from reachy_msgs.msg import JointTemperature, LoadSensor
 from reachy_msgs.srv import GetJointsFullState, SetCompliant
-<<<<<<< HEAD
 from reachy_msgs.srv import GetArmIK, GetArmFK, GetOrbitaIK, GetQuaternionTransform as GetQuatTf
-=======
-from reachy_msgs.srv import GetArmIK, GetArmFK, GetOrbitaIK
->>>>>>> 70e03fe2
 from reachy_msgs.srv import ZoomCommand, SetZoomSpeed
 
 from reachy_sdk_api import joint_command_pb2 as jc_pb, joint_command_pb2_grpc
@@ -34,11 +30,7 @@
 from reachy_sdk_api import camera_reachy_pb2 as cam_pb, camera_reachy_pb2_grpc
 from reachy_sdk_api import load_sensor_pb2 as ls_pb, load_sensor_pb2_grpc
 from reachy_sdk_api import orbita_kinematics_pb2 as orbita_pb, orbita_kinematics_pb2_grpc
-<<<<<<< HEAD
 from reachy_sdk_api import kinematics_pb2 as kin_pb, kinematics_pb2_grpc
-=======
-from reachy_sdk_api import kinematics_pb2 as kin_pb
->>>>>>> 70e03fe2
 from reachy_sdk_api import arm_kinematics_pb2 as armk_pb, arm_kinematics_pb2_grpc
 from reachy_sdk_api import cartesian_command_pb2 as cart_pb, cartesian_command_pb2_grpc
 from reachy_sdk_api import zoom_command_pb2 as zc_pb, zoom_command_pb2_grpc
@@ -46,11 +38,8 @@
 from sensor_msgs import msg
 from sensor_msgs.msg._compressed_image import CompressedImage
 from geometry_msgs.msg import Point, Quaternion
-<<<<<<< HEAD
 
 from reachy_arm_kinematics.utils import minjerk
-=======
->>>>>>> 70e03fe2
 
 from .utils import jointstate_pb_from_request
 
@@ -142,13 +131,8 @@
         self.right_arm_fk = self.create_client(GetArmFK, '/reachy_right_arm_kinematics_service/forward')
         self.right_arm_ik = self.create_client(GetArmIK, '/reachy_right_arm_kinematics_service/inverse')
         self.orbita_ik = self.create_client(GetOrbitaIK, '/orbita_ik')
-<<<<<<< HEAD
         self.orbita_look_at_tf = self.create_client(GetQuatTf, '/orbita_look_at_tf')
-
-=======
-
         self.logger.info('SDK ready to be served!')
->>>>>>> 70e03fe2
 
     def setup(self) -> None:
         """Set up the joints values, retrieve all init info using GetJointsFullState srv."""
@@ -380,11 +364,7 @@
         return im_msg
 
     # Orbita GRPC
-<<<<<<< HEAD
-    def ComputeOrbitaIK(self, request: orbita_pb.OrbitaTarget, context) -> kin_pb.JointsPosition:
-=======
     def ComputeOrbitaIK(self, request: orbita_pb.OrbitaTarget, context) -> orbita_pb.OrbitaIKSolution:
->>>>>>> 70e03fe2
         """Compute Orbita's disks positions for a requested quaternion."""
         ros_req = GetOrbitaIK.Request()
         ros_req.quat = Quaternion(
@@ -392,14 +372,18 @@
             y=request.q.y,
             z=request.q.z,
             w=request.q.w,
-<<<<<<< HEAD
-        )
+            )
         resp = self.orbita_ik.call(ros_req)
-
-        return kin_pb.JointsPosition(
-            positions=resp.disk_pos.position,
-        )
-    
+        if not resp.success:
+            return orbita_pb.OrbitaIKSolution(success=False)
+
+        return orbita_pb.OrbitaIKSolution(
+            success=True,
+            sol=kin_pb.JointsPosition(
+                positions=resp.disk_pos.position,
+            ),
+        )
+
     def GetQuaternionTransform(self, request: orbita_pb.Point, context):
         ros_req = GetQuatTf.Request()
         ros_req.point = Point(
@@ -416,19 +400,6 @@
                     z= resp.quat.z,
                 )
             )
-
-=======
-        )
-        resp = self.orbita_ik.call(ros_req)
-        if not resp.success:
-            return orbita_pb.OrbitaIKSolution(success=False)
-
-        return orbita_pb.OrbitaIKSolution(
-            success=True,
-            sol=kin_pb.JointsPosition(
-                positions=resp.disk_pos.position,
-            ),
-        )
 
     # Arm kinematics GRPC
     def ComputeArmFK(self, request: armk_pb.ArmJointsPosition, context) -> armk_pb.ArmEndEffector:
@@ -551,7 +522,6 @@
         for request in request_iterator:
             self.SendCartesianCommand(request, context)
         return cart_pb.CartesianCommandAck()
->>>>>>> 70e03fe2
 
     # ZoomController GRPC
     def SendZoomCommand(self, request, context):
@@ -588,10 +558,7 @@
     arm_kinematics_pb2_grpc.add_ArmKinematicServicer_to_server(sdk_server, server)
     zoom_command_pb2_grpc.add_ZoomControllerServiceServicer_to_server(sdk_server, server)
     cartesian_command_pb2_grpc.add_CartesianCommandServiceServicer_to_server(sdk_server, server)
-<<<<<<< HEAD
     kinematics_pb2_grpc.add_KinematicsServiceServicer_to_server(sdk_server, server)
-=======
->>>>>>> 70e03fe2
 
     server.add_insecure_port('[::]:50055')
     server.start()
