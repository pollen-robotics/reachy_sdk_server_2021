--- conflicted
+++ resolved
@@ -47,15 +47,10 @@
 class ReachySDKServer(Node,
                       joint_state_pb2_grpc.JointStateServiceServicer,
                       joint_command_pb2_grpc.JointCommandServiceServicer,
-<<<<<<< HEAD
                       camera_reachy_pb2_grpc.CameraServiceServicer,
-                      load_sensor_pb2_grpc.LoadServiceServicer):
-=======
-                      camera_pb2_grpc.CameraServiceServicer,
                       load_sensor_pb2_grpc.LoadServiceServicer,
                       orbita_kinematics_pb2_grpc.OrbitaKinematicServicer,
                       arm_kinematics_pb2_grpc.ArmKinematicServicer):
->>>>>>> cb955253
     """Reachy SDK server node."""
 
     def __init__(self, node_name: str, timeout_sec: float = 5, pub_frequency: float = 100) -> None:
@@ -421,15 +416,9 @@
     sdk_server = ReachySDKServer(node_name='reachy_sdk_server')
 
     options = [
-<<<<<<< HEAD
-        ('grpc.max_send_message_length', 250000),  # empirical value, might be adjusted
-        ('grpc.max_receive_message_length', 250000)]
-    server = grpc.server(thread_pool=ThreadPoolExecutor(max_workers=10), options=options)
-=======
          ('grpc.max_send_message_length', 250000),  # empirical value, might be adjusted
          ('grpc.max_receive_message_length', 250000)]
     server = grpc.server(thread_pool=ThreadPoolExecutor(max_workers=30), options=options)
->>>>>>> cb955253
     joint_state_pb2_grpc.add_JointStateServiceServicer_to_server(sdk_server, server)
     joint_command_pb2_grpc.add_JointCommandServiceServicer_to_server(sdk_server, server)
     camera_reachy_pb2_grpc.add_CameraServiceServicer_to_server(sdk_server, server)
